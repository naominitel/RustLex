--- conflicted
+++ resolved
@@ -154,11 +154,7 @@
         i += 1;
     }
 
-<<<<<<< HEAD
-    let def_act = quote_expr!(&*cx, |:lexer:&mut $ident<R>| {
-=======
-    let def_act = quote_expr!(&*cx, (box |&:lexer:&mut $ident<R>| {
->>>>>>> 43e6ed9a
+    let def_act = quote_expr!(&*cx, Box::new(|&:lexer:&mut $ident<R>| {
         // default action is printing on stdout
         lexer._input.pos = lexer._input.tok;
         lexer._input.pos.off += 1;
@@ -304,10 +300,7 @@
     let i2 = (quote_item!(cx,
     impl <R: ::std::io::Reader> Iterator for $ident<R> {
         type Item = $tokens;
-<<<<<<< HEAD
-=======
-
->>>>>>> 43e6ed9a
+
         fn next(&mut self) -> Option<$tokens> {
             loop {
                 self._input.tok = self._input.pos;
