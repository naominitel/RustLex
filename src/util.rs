use std::iter;
use std::slice::Iter;
use std::iter::repeat;

// A vector type optimized for cases where the size is almost always 0 or 1
// Code inspired my Mozilla's SmallVector for libsyntax

pub mod svec {
    use super::BinSetu8;
    pub use self::SVec::{Zero, One, Many, ManyBut, Any};
    pub enum SVec {
        Zero,
        One(u8),
        Many(Box<BinSetu8>),
        ManyBut(Box<BinSetu8>),
        Any
    }
}

// efficient data structure for representing a set of states in an NFA
// * data is a binary bit array that uses one bit per state in the NFA
//   that may be either 0 or 1 (for respectively not included or included in
//   the set). It allows for fast lookup/insertion. It is represented as an
//   array of (N/64)+1 64 bit integers
// * states is a redundant array that stores directly the numbers of the
//   states included. It allows for fast iteration over the contents of the
//   states
// * action is set whenever a final set is inserted into the set.
//   If several final states are inserted, the higher action is taken. It
//   should correspond to the first action defined in the lexer file.
// also used to represent a character class in the parser before its converted
// to a vec
pub struct BinSet {
    data: Vec<u64>,
    states: Vec<usize>,
    pub action: usize
}

// FIXME: make generic
// currently we can't write something like impl<T: Bound> where Bound
// would allow T to be shifted or bitor/and'd by any numeric type
#[derive(Clone)]
pub struct BinSetu8 {
    pub data: Vec<u64>,
    pub states: Vec<u8>
}

impl BinSet {
    // checks or sets the presence of a given state in the set
    // bits 0-5 of the state num index the state in the chunk
    // higher bits give the index of the chunk in the data array

    #[inline(always)]
    pub fn contains(&self, state: usize) -> bool {
        let chunk = state >> 6;
        let idx = state & 0x3F;
        ((self.data[chunk] >> idx) & 1) != 0
    }

    #[inline(always)]
    pub fn insert(&mut self, state: usize) {
        let chunk = state >> 6;
        let idx = state & 0x3F;
        self.data[chunk] |= 1 << idx;
        self.states.push(state);
    }

    #[inline(always)]
    pub fn new(state_count: usize) -> BinSet {
        // (state_count / 64) + 1
        let chunks = (state_count >> 6) + 1;
        BinSet {
<<<<<<< HEAD
            data: repeat(0u64).take(chunks).collect(),
=======
            data: iter::repeat(0).take(chunks).collect(),
>>>>>>> 43e6ed9a
            states: Vec::with_capacity(state_count),
            action: 0
        }
    }

    #[inline(always)]
    pub fn iter<'a>(&'a self) -> Iter<'a, usize> {
        self.states.iter()
    }

    #[inline(always)]
    pub fn is_empty(&self) -> bool {
        self.states.is_empty()
    }

    #[inline(always)]
    pub fn action(&self) -> usize {
        self.action
    }
}

impl BinSetu8 {
    // checks or sets the presence of a given state in the set
    // bits 0-5 of the state num index the state in the chunk
    // higher bits give the index of the chunk in the data array

    #[inline(always)]
    #[allow(dead_code)]
    pub fn contains(&self, state: u8) -> bool {
        let chunk = (state >> 6u64) as usize;
        let idx = (state & 0x3Fu8) as u8;
        ((self.data[chunk] >> idx) & 1) != 0
    }

    #[inline(always)]
    pub fn insert(&mut self, state: u8) {
        let chunk = (state >> 6u64) as usize;
        let idx = (state & 0x3Fu8) as u8;
        self.data[chunk] |= 1 << idx;
        self.states.push(state);
    }

    #[inline(always)]
    pub fn new(state_count: usize) -> BinSetu8 {
        // (state_count / 64) + 1
        let chunks = (state_count >> 6) + 1;
        BinSetu8 {
<<<<<<< HEAD
            data: repeat(0u64).take(chunks).collect(),
=======
            data: iter::repeat(0).take(chunks).collect(),
>>>>>>> 43e6ed9a
            states: Vec::with_capacity(state_count)
        }
    }
}

impl PartialEq for BinSet {
    fn eq(&self, other: &BinSet) -> bool {
        // assumes both vectors have the same length
        let len = self.data.len();
        let mut i = 0;
        while i < len {
            if self.data[i] != other.data[i] {
                return false;
            }
            i += 1;
        }
        true
    }
}<|MERGE_RESOLUTION|>--- conflicted
+++ resolved
@@ -70,11 +70,7 @@
         // (state_count / 64) + 1
         let chunks = (state_count >> 6) + 1;
         BinSet {
-<<<<<<< HEAD
             data: repeat(0u64).take(chunks).collect(),
-=======
-            data: iter::repeat(0).take(chunks).collect(),
->>>>>>> 43e6ed9a
             states: Vec::with_capacity(state_count),
             action: 0
         }
@@ -122,11 +118,7 @@
         // (state_count / 64) + 1
         let chunks = (state_count >> 6) + 1;
         BinSetu8 {
-<<<<<<< HEAD
             data: repeat(0u64).take(chunks).collect(),
-=======
-            data: iter::repeat(0).take(chunks).collect(),
->>>>>>> 43e6ed9a
             states: Vec::with_capacity(state_count)
         }
     }
